/*
 * Copyright 2023, Polytechnique Montreal and contributors
 *
 * This file is licensed under the MIT License.
 * License text available at https://opensource.org/licenses/MIT
 */

import { lineString, nearestPointOnLine, Feature, Polygon, booleanPointInPolygon, FeatureCollection, Position } from '@turf/turf';
import { LineString, Point } from 'geojson';

export const getNodesInView = (
    bounds: Feature<Polygon>,
    layer: GeoJSON.FeatureCollection<Point>
): GeoJSON.FeatureCollection<Point> => {
    const features = layer.features;
    const nodesInView: GeoJSON.FeatureCollection<Point> = { type: 'FeatureCollection', features: [] };
    for (let i = 0; i < features.length; i++) {
        if (isInBounds(bounds, features[i].geometry.coordinates)) {
            nodesInView.features.push(features[i]);
        }
    }
    return nodesInView;
};

const isInBounds = (bounds: Feature<Polygon>, coord: number[]) : boolean => {
    return booleanPointInPolygon(coord, bounds);
};

/**
Relocates nodes to the middle point of their crossing paths, if they intersect more than one path.
@param nodeFeatures - a FeatureCollection of nodes. (will be modified)
@param nodeMap - a Map of node IDs to arrays of path IDs that intersect the node.
@param pathFeatures - a FeatureCollection of paths.
*/
<<<<<<< HEAD
const relocateNodes = async (
    nodeFeatures: any, 
    nodeMap: Map<any, any>, 
    pathFeatures: any,
    isCancelled: (() => boolean) | false = false
): Promise<void> => {
    return new Promise(async (resolve, reject) => {
        if (isCancelled && isCancelled()) {
            reject('Cancelled');
            return;
=======
const relocateNodes = (nodeFeatures: GeoJSON.FeatureCollection<Point>, nodeMap: Map<String, Number[]>, pathFeatures: GeoJSON.FeatureCollection<LineString>) => {
    // Loop through each node feature in the input of the transit nodes array
    nodeFeatures.features.forEach((nodeFeature : GeoJSON.Feature<Point>, i) => {
        // Get the ID of the current node.
        const nodeId = nodeFeature.properties?.id;

        // Get an array of the path IDs that intersect the current node.
        const paths = nodeMap.get(nodeId);

        // If the node intersects more than one path, find the middle point of the intersecting paths and relocate the node to that point.
        if (paths && paths.length > 1) {
            // Get an array of the coordinates of each path that intersects the node.
            const pathCoords = paths.map((pathId) => {
                const pathFeature = pathFeatures.features.find((feature) => feature.id === pathId);
                return pathFeature?.geometry.coordinates;
            });

            // Get the coordinates of the current node.
            const nodeCoords = nodeFeature.geometry.coordinates;

            // Find the closest point on each path to the current node.
            const closestPoints = findClosestPoints(nodeCoords, pathCoords);

            // Find the middle point of the closest point
            const middlePoint = findMiddlePoint(closestPoints);
            nodeFeatures.features[i].geometry.coordinates = middlePoint;
>>>>>>> 8854e12f
        }

        // Loop through each node feature in the input of the transit nodes array
        //nodeFeatures.features.forEach((nodeFeature, i) => {
        for (let i = 0; i < nodeFeatures.features.length - 1; i++) {
            if (i % 20 === 0) {
                if (isCancelled && isCancelled()) {
                    reject('Cancelled');
                    return;
                }
            }

            // Get the ID of the current node.
            const nodeId = nodeFeatures.features[i].properties.id;

            // Get an array of the path IDs that intersect the current node.
            const paths = nodeMap.get(nodeId);

            // If the node intersects more than one path, find the middle point of the intersecting paths and relocate the node to that point.
            if (paths && paths.length > 1) {
                // Get an array of the coordinates of each path that intersects the node.
                const pathCoords = paths.map((pathId) => {
                    const pathFeature = pathFeatures.features.find((feature) => feature.id === pathId);
                    return pathFeature.geometry.coordinates;
                });

                // Get the coordinates of the current node.
                const nodeCoords = nodeFeatures.features[i].geometry.coordinates;

                // Find the closest point on each path to the current node.
                const closestPoints = findClosestPoints(nodeCoords, pathCoords);

                // Find the middle point of the closest point
                const middlePoint = findMiddlePoint(closestPoints);
                nodeFeatures.features[i].geometry.coordinates = middlePoint;
            }
        }
        resolve();
    });
};

/**
 * Finds the point on each path that is closest to the given node.
 * @param nodeCoords - an array of two coordinates in the format [longitude, latitude] representing the coordinates of a node.
 * @param pathCoords - an array of arrays, where each inner array represents the coordinates of a path in the format [[longitude1, latitude1], [longitude2, latitude2], ...].
 * @returns an array of arrays, where each inner array represents the coordinates of the point on the corresponding path that is closest to the node.
 */
function findClosestPoints(nodeCoords, pathCoords) : Position[]{
    const closestPoints = pathCoords.map((path) => {
        const line = lineString(path);
        const nearestPoint = nearestPointOnLine(line, nodeCoords);
        return nearestPoint.geometry.coordinates;
    });
    return closestPoints;
}

/**
 * Finds the middle point of an array of points.
 * @param points - an array of arrays, where each inner array represents a point in the format [longitude, latitude].
 * @returns an array representing the coordinates of the middle point of the input points.
 */
function findMiddlePoint(points) : Position {
    const numPoints = points.length;
    const xCoords = points.map((point) => point[0]);
    const yCoords = points.map((point) => point[1]);
    const xSum = xCoords.reduce((sum, coord) => sum + coord, 0);
    const ySum = yCoords.reduce((sum, coord) => sum + coord, 0);
    const xMiddle = xSum / numPoints;
    const yMiddle = ySum / numPoints;
    return [xMiddle, yMiddle];
}

/**
 * Generates a Map object with the node IDs as keys and arrays of path IDs that intersect each node as values.
 * @param featureCollection - a GeoJSON FeatureCollection representing the transit paths.
 * @returns a Map object with the node IDs as keys and arrays of path IDs that intersect each node as values.
 */
function getCrossingPaths(featureCollection) : Map<String, Number[]> {
    const nodeMap = new Map();

    featureCollection.features.forEach((feature) => {
        const nodes = feature.properties.nodes;
        nodes.forEach((node) => {
            if (!nodeMap.has(node)) {
                nodeMap.set(node, [feature.id]);
            } else {
                const paths = nodeMap.get(node);
                paths.push(feature.id);
                nodeMap.set(node, paths);
            }
        });
    });

    return nodeMap;
}

/**
 * Orchestrates the relocation of nodes by calling the relocateNodes function with the necessary parameters.
 * @param transitNodes - a Points feature collection giving a reference to the correct nodes layer (will be modified)
 * @param transitPath - a LineString feature collection giving a reference to the correct paths layer
 */
export const manageRelocatingNodes = async (
    transitNodes: GeoJSON.FeatureCollection<Point>,
    transitPaths: GeoJSON.FeatureCollection<LineString>,
    isCancelled: (() => boolean) | false = false
): Promise<void> => {
    return new Promise(async (resolve, reject) => {
        try {
            const nodeMap = getCrossingPaths(transitPaths);
            await relocateNodes(transitNodes, nodeMap, transitPaths, isCancelled);
            resolve();
        } catch(e) {
            reject(e);
        }
    });
};<|MERGE_RESOLUTION|>--- conflicted
+++ resolved
@@ -5,7 +5,7 @@
  * License text available at https://opensource.org/licenses/MIT
  */
 
-import { lineString, nearestPointOnLine, Feature, Polygon, booleanPointInPolygon, FeatureCollection, Position } from '@turf/turf';
+import { lineString, nearestPointOnLine, Feature, Polygon, booleanPointInPolygon, Position } from '@turf/turf';
 import { LineString, Point } from 'geojson';
 
 export const getNodesInView = (
@@ -32,45 +32,16 @@
 @param nodeMap - a Map of node IDs to arrays of path IDs that intersect the node.
 @param pathFeatures - a FeatureCollection of paths.
 */
-<<<<<<< HEAD
 const relocateNodes = async (
-    nodeFeatures: any, 
-    nodeMap: Map<any, any>, 
-    pathFeatures: any,
+    nodeFeatures: GeoJSON.FeatureCollection<Point>, 
+    nodeMap: Map<String, Number[]>, 
+    pathFeatures: GeoJSON.FeatureCollection<LineString>,
     isCancelled: (() => boolean) | false = false
 ): Promise<void> => {
     return new Promise(async (resolve, reject) => {
         if (isCancelled && isCancelled()) {
             reject('Cancelled');
             return;
-=======
-const relocateNodes = (nodeFeatures: GeoJSON.FeatureCollection<Point>, nodeMap: Map<String, Number[]>, pathFeatures: GeoJSON.FeatureCollection<LineString>) => {
-    // Loop through each node feature in the input of the transit nodes array
-    nodeFeatures.features.forEach((nodeFeature : GeoJSON.Feature<Point>, i) => {
-        // Get the ID of the current node.
-        const nodeId = nodeFeature.properties?.id;
-
-        // Get an array of the path IDs that intersect the current node.
-        const paths = nodeMap.get(nodeId);
-
-        // If the node intersects more than one path, find the middle point of the intersecting paths and relocate the node to that point.
-        if (paths && paths.length > 1) {
-            // Get an array of the coordinates of each path that intersects the node.
-            const pathCoords = paths.map((pathId) => {
-                const pathFeature = pathFeatures.features.find((feature) => feature.id === pathId);
-                return pathFeature?.geometry.coordinates;
-            });
-
-            // Get the coordinates of the current node.
-            const nodeCoords = nodeFeature.geometry.coordinates;
-
-            // Find the closest point on each path to the current node.
-            const closestPoints = findClosestPoints(nodeCoords, pathCoords);
-
-            // Find the middle point of the closest point
-            const middlePoint = findMiddlePoint(closestPoints);
-            nodeFeatures.features[i].geometry.coordinates = middlePoint;
->>>>>>> 8854e12f
         }
 
         // Loop through each node feature in the input of the transit nodes array
@@ -84,7 +55,7 @@
             }
 
             // Get the ID of the current node.
-            const nodeId = nodeFeatures.features[i].properties.id;
+            const nodeId = nodeFeatures.features[i].properties?.id;
 
             // Get an array of the path IDs that intersect the current node.
             const paths = nodeMap.get(nodeId);
@@ -94,7 +65,7 @@
                 // Get an array of the coordinates of each path that intersects the node.
                 const pathCoords = paths.map((pathId) => {
                     const pathFeature = pathFeatures.features.find((feature) => feature.id === pathId);
-                    return pathFeature.geometry.coordinates;
+                    return pathFeature?.geometry.coordinates;
                 });
 
                 // Get the coordinates of the current node.
