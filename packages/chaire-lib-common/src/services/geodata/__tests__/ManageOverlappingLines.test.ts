--- conflicted
+++ resolved
@@ -4,16 +4,10 @@
  * This file is licensed under the MIT License.
  * License text available at https://opensource.org/licenses/MIT
  */
-<<<<<<< HEAD
-import { manageOverlappingLines, getLinesInView } from '../ManageOverlappingLines';
-import GeoJSON from 'geojson';
-import { bboxPolygon, lineOffset, LineString } from "@turf/turf";
-=======
-import { offsetOverlappingLines, OFFSET_WIDTH } from '../ManageOverlappingLines';
-import { lineOffset, inside, circle, union } from '@turf/turf';
+import { offsetOverlappingLines, OFFSET_WIDTH, getLinesInView } from '../ManageOverlappingLines';
+import { lineOffset, inside, circle, union, bboxPolygon } from '@turf/turf';
 import GeoJSON, { LineString } from 'geojson';
 import _cloneDeep from 'lodash.clonedeep';
->>>>>>> cbf57478
 
 const featureSkeleton: GeoJSON.Feature = {
     type: 'Feature',
@@ -206,9 +200,8 @@
         feature.geometry.coordinates.forEach((coord) => {
             expect(coord[0]).not.toBeNaN();
             expect(coord[1]).not.toBeNaN();
-<<<<<<< HEAD
-        })
-    })
+        });
+    });
 });
 
 test('Test getting lines within the view bounds', () => {
@@ -251,8 +244,4 @@
     expect(linesInView.features.length).toEqual(2);
     expect(linesInView.features[0].id).toEqual(1);
     expect(linesInView.features[1].id).toEqual(3);
-=======
-        });
-    });
->>>>>>> cbf57478
 });